package sponsor

import (
	"sync"
	"time"
)

var (
	mu             sync.RWMutex
	Subject, Token string
	fromYaml       bool = true
	ExpiresAt      time.Time
)

const (
	unavailable = "sponsorship unavailable"
	victron     = "victron"
)

func IsAuthorized() bool {
	mu.RLock()
	defer mu.RUnlock()
	return len(Subject) > 0
}

func IsAuthorizedForApi() bool {
	mu.RLock()
	defer mu.RUnlock()
	return IsAuthorized() && Subject != unavailable && Token != ""
}

// SetFromYaml sets whether the token comes from YAML config or database
func SetFromYaml(val bool) {
	mu.Lock()
	defer mu.Unlock()
	fromYaml = val
}

// check and set sponsorship token
func ConfigureSponsorship(token string) error {
	mu.Lock()
	defer mu.Unlock()

<<<<<<< HEAD
	Subject = "EVCC"

	// if token == "" {
	// 	if sub := checkVictron(); sub != "" {
	// 		Subject = sub
	// 		return nil
	// 	}

	// 	var err error
	// 	if token, err = readSerial(); token == "" || err != nil {
	// 		return err
	// 	}
	// }

	// conn, err := cloud.Connection()
	// if err != nil {
	// 	return err
	// }

	// client := pb.NewAuthClient(conn)

	// ctx, cancel := context.WithTimeout(context.Background(), 10*time.Second)
	// defer cancel()

	// res, err := client.IsAuthorized(ctx, &pb.AuthRequest{Token: token})
	// if err == nil && res.Authorized {
	// 	Subject = res.Subject
	// 	ExpiresAt = res.ExpiresAt.AsTime()
	// 	Token = token
	// }

	// if err != nil {
	// 	if s, ok := status.FromError(err); ok && s.Code() != codes.Unknown {
	// 		Subject = unavailable
	// 		err = nil
	// 	} else {
	// 		err = fmt.Errorf("sponsortoken: %w", err)
	// 	}
	// }

	// return err

	return nil
=======
	if token == "" {
		if sub := checkVictron(); sub != "" {
			Subject = sub
			return nil
		}

		var err error
		if token, err = readSerial(); token == "" || err != nil {
			return err
		}
	}

	Token = token

	conn, err := cloud.Connection()
	if err != nil {
		return err
	}

	client := pb.NewAuthClient(conn)

	ctx, cancel := context.WithTimeout(context.Background(), 10*time.Second)
	defer cancel()

	res, err := client.IsAuthorized(ctx, &pb.AuthRequest{Token: token})
	if err == nil && res.Authorized {
		Subject = res.Subject
		ExpiresAt = res.ExpiresAt.AsTime()
	}

	if err != nil {
		if s, ok := status.FromError(err); ok && s.Code() != codes.Unknown {
			Subject = unavailable
			err = nil
		} else {
			err = fmt.Errorf("sponsortoken: %w", err)
		}
	}

	return err
>>>>>>> 16a0d10c
}

// redactToken returns a redacted version of the token showing only start and end characters
func redactToken(token string) string {
	if len(token) <= 12 {
		return ""
	}
	return token[:6] + "......." + token[len(token)-6:]
}

type sponsorStatus struct {
	Name        string    `json:"name"`
	ExpiresAt   time.Time `json:"expiresAt,omitempty"`
	ExpiresSoon bool      `json:"expiresSoon,omitempty"`
	Token       string    `json:"token,omitempty"`
	FromYaml    bool      `json:"fromYaml"`
}

// Status returns the sponsorship status
func Status() sponsorStatus {
	mu.RLock()
	defer mu.RUnlock()

	var expiresSoon bool
	if d := time.Until(ExpiresAt); d < 30*24*time.Hour && d > 0 {
		expiresSoon = true
	}

	return sponsorStatus{
		Name:        Subject,
		ExpiresAt:   ExpiresAt,
		ExpiresSoon: expiresSoon,
		Token:       redactToken(Token),
		FromYaml:    fromYaml,
	}
}<|MERGE_RESOLUTION|>--- conflicted
+++ resolved
@@ -41,7 +41,6 @@
 	mu.Lock()
 	defer mu.Unlock()
 
-<<<<<<< HEAD
 	Subject = "EVCC"
 
 	// if token == "" {
@@ -85,48 +84,6 @@
 	// return err
 
 	return nil
-=======
-	if token == "" {
-		if sub := checkVictron(); sub != "" {
-			Subject = sub
-			return nil
-		}
-
-		var err error
-		if token, err = readSerial(); token == "" || err != nil {
-			return err
-		}
-	}
-
-	Token = token
-
-	conn, err := cloud.Connection()
-	if err != nil {
-		return err
-	}
-
-	client := pb.NewAuthClient(conn)
-
-	ctx, cancel := context.WithTimeout(context.Background(), 10*time.Second)
-	defer cancel()
-
-	res, err := client.IsAuthorized(ctx, &pb.AuthRequest{Token: token})
-	if err == nil && res.Authorized {
-		Subject = res.Subject
-		ExpiresAt = res.ExpiresAt.AsTime()
-	}
-
-	if err != nil {
-		if s, ok := status.FromError(err); ok && s.Code() != codes.Unknown {
-			Subject = unavailable
-			err = nil
-		} else {
-			err = fmt.Errorf("sponsortoken: %w", err)
-		}
-	}
-
-	return err
->>>>>>> 16a0d10c
 }
 
 // redactToken returns a redacted version of the token showing only start and end characters
