package ocpp

import (
	"errors"
	"fmt"
	"strconv"
	"strings"
	"sync"
	"time"

	"github.com/benbjohnson/clock"
	"github.com/evcc-io/evcc/api"
	"github.com/evcc-io/evcc/util"
	"github.com/lorenzodonini/ocpp-go/ocpp1.6/core"
	"github.com/lorenzodonini/ocpp-go/ocpp1.6/remotetrigger"
	"github.com/lorenzodonini/ocpp-go/ocpp1.6/types"
)

type Connector struct {
	log   *util.Logger
	mu    sync.Mutex
	clock clock.Clock // mockable time
	cp    *CP
	id    int

	status  *core.StatusNotificationRequest
	statusC chan struct{}

	meterUpdated time.Time
	measurements map[types.Measurand]types.SampledValue

	txnCount int // change initial value to the last known global transaction. Needs persistence
	txnId    int
	idTag    string

	remoteIdTag string
}

func NewConnector(log *util.Logger, id int, cp *CP, idTag string) (*Connector, error) {
	conn := &Connector{
		log:          log,
		cp:           cp,
		id:           id,
		clock:        clock.New(),
		statusC:      make(chan struct{}, 1),
		measurements: make(map[types.Measurand]types.SampledValue),

		remoteIdTag: idTag,
	}

	err := cp.registerConnector(id, conn)

	return conn, err
}

func (conn *Connector) TestClock(clock clock.Clock) {
	conn.clock = clock
}

func (conn *Connector) ID() int {
	return conn.id
}

func (conn *Connector) IdTag() string {
	conn.mu.Lock()
	defer conn.mu.Unlock()
	return conn.idTag
}

func (conn *Connector) TriggerMessageRequest(feature remotetrigger.MessageTrigger, f ...func(request *remotetrigger.TriggerMessageRequest)) error {
	return Instance().TriggerMessageRequest(conn.cp.ID(), feature, func(request *remotetrigger.TriggerMessageRequest) {
		request.ConnectorId = &conn.id
		for _, f := range f {
			f(request)
		}
	})
}

func (conn *Connector) remoteStartTransactionRequest() {
	rc := make(chan error, 1)
	err := Instance().RemoteStartTransaction(conn.cp.ID(), func(resp *core.RemoteStartTransactionConfirmation, err error) {
		if err == nil && resp != nil && resp.Status != types.RemoteStartStopStatusAccepted {
			err = errors.New(string(resp.Status))
		}

		rc <- err
	}, conn.remoteIdTag, func(request *core.RemoteStartTransactionRequest) {
		connector := conn.id
		request.ConnectorId = &connector
	})

	if err := wait(err, rc); err != nil {
		conn.log.ERROR.Printf("failed to start remote transaction: %v", err)
	}
}

func (conn *Connector) SetChargingProfile(profile *types.ChargingProfile) error {
	return Instance().SetChargingProfileRequest(conn.cp.ID(), conn.id, profile)
}

// getScheduleLimit queries the current or power limit the charge point is currently set to offer
func (conn *Connector) GetScheduleLimit(duration int) (float64, error) {
	var limit float64
	schedule, err := Instance().GetCompositeScheduleRequest(conn.cp.ID(), conn.id, duration)

	if err == nil {
		if schedule != nil && len(schedule.ChargingSchedulePeriod) > 0 {
			// return first (current) period limit
			limit = schedule.ChargingSchedulePeriod[0].Limit
		} else {
			err = fmt.Errorf("invalid ChargingSchedule")
		}
	}

	return limit, err
}

// WatchDog triggers meter values messages if older than timeout.
// Must be wrapped in a goroutine.
func (conn *Connector) WatchDog(timeout time.Duration) {
	tick := time.NewTicker(2 * time.Second)
	for ; true; <-tick.C {
		conn.mu.Lock()
		update := conn.clock.Since(conn.meterUpdated) > timeout
		conn.mu.Unlock()

		if update {
			conn.TriggerMessageRequest(core.MeterValuesFeatureName)
		}
	}
}

// Initialized waits for initial charge point status notification
func (conn *Connector) Initialized() error {
	trigger := time.After(Timeout / 2)
	timeout := time.After(Timeout)
	for {
		select {
		case <-conn.statusC:
			return nil

		case <-trigger: // try to trigger StatusNotification again as last resort
			conn.TriggerMessageRequest(core.StatusNotificationFeatureName)

		case <-timeout:
			return api.ErrTimeout
		}
	}
}

// TransactionID returns the current transaction id
func (conn *Connector) TransactionID() (int, error) {
	if !conn.cp.Connected() {
		return 0, api.ErrTimeout
	}

	conn.mu.Lock()
	defer conn.mu.Unlock()

	return conn.txnId, nil
}

// Status returns the unmapped charge point status
func (conn *Connector) Status() (core.ChargePointStatus, error) {
	if !conn.cp.Connected() {
		return "", api.ErrTimeout
	}

	conn.mu.Lock()
	defer conn.mu.Unlock()

	if conn.status == nil {
		return core.ChargePointStatusUnavailable, nil
	}

	if conn.status.ErrorCode != core.NoError {
		return "", fmt.Errorf("%s: %s", conn.status.ErrorCode, conn.status.Info)
	}

	return conn.status.Status, nil
}

// NeedsAuthentication checks if local authentication or an initial RemoteStartTransaction is required
func (conn *Connector) NeedsAuthentication() bool {
	if !conn.cp.Connected() {
		return false
	}

	conn.mu.Lock()
	defer conn.mu.Unlock()

<<<<<<< HEAD
	return conn.status != nil && conn.txnId == 0 && (conn.status.Status == core.ChargePointStatusPreparing || conn.status.Status == core.ChargePointStatusFinishing)
=======
	return conn.isWaitingForAuth()
}

// isWaitingForAuth checks if meter values are outdated.
// Must only be called while holding lock.
func (conn *Connector) isWaitingForAuth() bool {
	return conn.status != nil && conn.txnId == 0 && conn.status.Status == core.ChargePointStatusPreparing
>>>>>>> 515d8642
}

// isMeterTimeout checks if meter values are outdated.
// Must only be called while holding lock.
func (conn *Connector) isMeterTimeout() bool {
	return conn.clock.Since(conn.meterUpdated) > Timeout
}

var _ api.CurrentGetter = (*Connector)(nil)

// GetMaxCurrent returns the maximum phase current the charge point is set to offer
func (conn *Connector) GetMaxCurrent() (float64, error) {
	if !conn.cp.Connected() {
		return 0, api.ErrTimeout
	}

	conn.mu.Lock()
	defer conn.mu.Unlock()

	// fallthrough for last value on timeout when no transaction is running
	if conn.isMeterTimeout() {
		return 0, api.ErrTimeout
	}

	if m, ok := conn.measurements[types.MeasurandCurrentOffered]; ok {
		f, err := strconv.ParseFloat(m.Value, 64)
		return scale(f, m.Unit) / 1e3, err
	}

	return 0, api.ErrNotAvailable
}

// GetMaxPower returns the maximum power the charge point is set to offer
func (conn *Connector) GetMaxPower() (float64, error) {
	if !conn.cp.Connected() {
		return 0, api.ErrTimeout
	}

	conn.mu.Lock()
	defer conn.mu.Unlock()

	// fallthrough for last value on timeout when no transaction is running
	if conn.txnId != 0 && conn.isMeterTimeout() {
		return 0, api.ErrTimeout
	}

	if m, ok := conn.measurements[types.MeasurandPowerOffered]; ok {
		f, err := strconv.ParseFloat(m.Value, 64)
		return scale(f, m.Unit), err
	}

	return 0, api.ErrNotAvailable
}

func (conn *Connector) phaseMeasurements(measurement, suffix types.Measurand) ([3]float64, bool, error) {
	var (
		res   [3]float64
		found bool
	)

	for i := range res {
		key := getPhaseKey(measurement, i+1) + suffix

		m, ok := conn.measurements[key]
		if !ok {
			continue
		}
		found = true

		f, err := strconv.ParseFloat(m.Value, 64)
		if err != nil {
			return res, found, fmt.Errorf("invalid phase value %s: %w", key, err)
		}

		res[i] = scale(f, m.Unit)
	}

	return res, found, nil
}

var _ api.Meter = (*Connector)(nil)

func (conn *Connector) CurrentPower() (float64, error) {
	if !conn.cp.Connected() {
		return 0, api.ErrTimeout
	}

	conn.mu.Lock()
	defer conn.mu.Unlock()

	// zero value on timeout when no transaction is running
	if conn.isMeterTimeout() {
		if conn.txnId != 0 {
			return 0, api.ErrTimeout
		}

		return 0, nil
	}

	if m, ok := conn.measurements[types.MeasurandPowerActiveImport]; ok {
		f, err := strconv.ParseFloat(m.Value, 64)
		return scale(f, m.Unit), err
	}

	// fallback for missing total power

	res, found, err := conn.phaseMeasurements(types.MeasurandPowerActiveImport, "")
	if found {
		return res[0] + res[1] + res[2], err
	}

	return 0, api.ErrNotAvailable
}

func (conn *Connector) TotalEnergy() (float64, error) {
	if !conn.cp.Connected() {
		return 0, api.ErrTimeout
	}

	conn.mu.Lock()
	defer conn.mu.Unlock()

	// fallthrough for last value on timeout when no transaction is running
	if conn.txnId != 0 && conn.isMeterTimeout() {
		return 0, api.ErrTimeout
	}

	if m, ok := conn.measurements[types.MeasurandEnergyActiveImportRegister]; ok {
		f, err := strconv.ParseFloat(m.Value, 64)
		return scale(f, m.Unit) / 1e3, err
	}

	return 0, api.ErrNotAvailable
}

func (conn *Connector) Soc() (float64, error) {
	if !conn.cp.Connected() {
		return 0, api.ErrTimeout
	}

	conn.mu.Lock()
	defer conn.mu.Unlock()

	// fallthrough for last value on timeout when no transaction is running
	if conn.txnId != 0 && conn.isMeterTimeout() {
		return 0, api.ErrTimeout
	}

	if m, ok := conn.measurements[types.MeasurandSoC]; ok {
		return strconv.ParseFloat(m.Value, 64)
	}

	return 0, api.ErrNotAvailable
}

func scale(f float64, scale types.UnitOfMeasure) float64 {
	switch {
	case strings.HasPrefix(string(scale), "k"):
		return f * 1e3
	case strings.HasPrefix(string(scale), "m"):
		return f / 1e3
	default:
		return f
	}
}

func getPhaseKey(key types.Measurand, phase int) types.Measurand {
	return key + types.Measurand(".L"+strconv.Itoa(phase))
}

func (conn *Connector) Currents() (float64, float64, float64, error) {
	if !conn.cp.Connected() {
		return 0, 0, 0, api.ErrTimeout
	}

	conn.mu.Lock()
	defer conn.mu.Unlock()

	// zero value on timeout when no transaction is running
	if conn.isMeterTimeout() {
		if conn.txnId != 0 {
			return 0, 0, 0, api.ErrTimeout
		}

		return 0, 0, 0, nil
	}

	res, found, err := conn.phaseMeasurements(types.MeasurandCurrentImport, "")
	if found {
		return res[0], res[1], res[2], err
	}

	return 0, 0, 0, api.ErrNotAvailable
}

func (conn *Connector) Voltages() (float64, float64, float64, error) {
	if !conn.cp.Connected() {
		return 0, 0, 0, api.ErrTimeout
	}

	conn.mu.Lock()
	defer conn.mu.Unlock()

	// fallthrough for last value on timeout when no transaction is running
	if conn.txnId != 0 && conn.isMeterTimeout() {
		return 0, 0, 0, api.ErrTimeout
	}

	res, found, err := conn.phaseMeasurements(types.MeasurandVoltage, "-N")
	if found {
		return res[0], res[1], res[2], err
	}

	res, found, err = conn.phaseMeasurements(types.MeasurandVoltage, "")
	if found {
		return res[0], res[1], res[2], err
	}

	return 0, 0, 0, api.ErrNotAvailable
}<|MERGE_RESOLUTION|>--- conflicted
+++ resolved
@@ -189,9 +189,6 @@
 	conn.mu.Lock()
 	defer conn.mu.Unlock()
 
-<<<<<<< HEAD
-	return conn.status != nil && conn.txnId == 0 && (conn.status.Status == core.ChargePointStatusPreparing || conn.status.Status == core.ChargePointStatusFinishing)
-=======
 	return conn.isWaitingForAuth()
 }
 
@@ -199,7 +196,6 @@
 // Must only be called while holding lock.
 func (conn *Connector) isWaitingForAuth() bool {
 	return conn.status != nil && conn.txnId == 0 && conn.status.Status == core.ChargePointStatusPreparing
->>>>>>> 515d8642
 }
 
 // isMeterTimeout checks if meter values are outdated.
