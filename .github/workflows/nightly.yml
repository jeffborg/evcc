--- conflicted
+++ resolved
@@ -86,82 +86,4 @@
           context: .
           platforms: linux/amd64,linux/arm64,linux/arm/v6
           push: true
-<<<<<<< HEAD
-          tags: |
-            ghcr.io/jeffborg/evcc:nightly
-=======
-          tags: ${{ steps.meta.outputs.tags }}
-
-  hassio:
-    name: Hassio Addon :nightly
-    needs:
-      - docker
-    runs-on: ubuntu-latest
-
-    steps:
-      - name: Checkout
-        uses: actions/checkout@master
-        with:
-          repository: evcc-io/hassio-addon
-          token: ${{ secrets.GH_TOKEN }}
-          path: ./hassio
-
-      - name: Update version
-        run: |
-          current_date=$(date +%Y%m%d)
-          short_sha=$(echo "${{ github.sha }}" | cut -c 1-7)
-          sed -i -e "s/version:.*/version: nightly.${current_date}-${short_sha}/" ./hassio/evcc-nightly/config.yaml
-
-      - name: Push
-        run: |
-          cd ./hassio
-          git add .
-          git config user.name github-actions
-          git config user.email github-actions@github.com
-          git commit -am "Mirror evcc nightly release"
-          git push
-
-  apt:
-    name: Publish APT nightly
-    needs:
-      - call-build-workflow
-    runs-on: ubuntu-latest
-
-    steps:
-      - uses: actions/checkout@v4
-        with:
-          fetch-depth: 0
-
-      - uses: actions/setup-go@v5
-        id: go
-
-      - name: Patch ASN1
-        run: make patch-asn1-sudo
-
-      - name: Get dist from cache
-        uses: actions/cache/restore@v4
-        id: cache-dist
-        with:
-          path: dist
-          key: ${{ runner.os }}-${{ github.sha }}-dist
-
-      - name: Create nightly build
-        uses: goreleaser/goreleaser-action@v6
-        with:
-          version: latest
-          args: --snapshot -f .goreleaser-nightly.yml --clean
-        env:
-          GITHUB_TOKEN: ${{ secrets.GITHUB_TOKEN }}
-
-      - uses: actions/setup-python@v5
-        with:
-          python-version: 3.12
-
-      - name: Install Cloudsmith CLI
-        run: pip install --upgrade cloudsmith-cli
-
-      - name: Publish .deb to Cloudsmith
-        env:
-          CLOUDSMITH_API_KEY: ${{ secrets.CLOUDSMITH_API_KEY }}
-        run: make apt-nightly
->>>>>>> d3814b14
+          tags: ${{ steps.meta.outputs.tags }}