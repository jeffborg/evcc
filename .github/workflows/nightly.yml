--- conflicted
+++ resolved
@@ -9,7 +9,6 @@
   workflow_dispatch:
 
 jobs:
-<<<<<<< HEAD
   # check_date:
   #   runs-on: ubuntu-latest
   #   name: Check latest commit
@@ -34,40 +33,6 @@
   #     && startsWith(github.ref, 'refs/heads/master')
   #     && ! contains(github.head_ref, 'refs/heads/chore/')
   #   uses: evcc-io/evcc/.github/workflows/default.yml@master
-=======
-  check_date:
-    runs-on: depot-ubuntu-24.04-arm
-    name: Check latest commit
-
-    permissions:
-      contents: read
-    outputs:
-      should_run: ${{ steps.should_run.outputs.should_run }}
-    steps:
-      - uses: actions/checkout@v6
-        with:
-          persist-credentials: false
-      - name: print latest_commit
-        run: echo ${{ github.sha }}
-
-      - id: should_run
-        continue-on-error: true
-        name: check latest commit is less than a day
-        if: ${{ github.event_name == 'schedule' }}
-        run: test -z $(git rev-list  --after="24 hours" ${{ github.sha }}) && echo "should_run=false" >> $GITHUB_OUTPUT
-
-  call-build-workflow:
-    name: Call Build
-    needs: check_date
-    if: |
-      ${{ needs.check_date.outputs.should_run != 'false' }}
-      && startsWith(github.ref, 'refs/heads/master')
-      && ! contains(github.head_ref, 'refs/heads/chore/')
-    uses: evcc-io/evcc/.github/workflows/default.yml@master
-    permissions:
-      contents: read
-      actions: write
->>>>>>> 98c09645
 
   docker:
     name: Publish Docker :nightly
@@ -134,86 +99,7 @@
           cache-from: type=gha
           cache-to: type=gha,mode=max
 
-<<<<<<< HEAD
       - name: Delete old nightly.* tags from GHCR
-=======
-      - name: Delete old nightly.* tags
-        run: |
-          old_tags=$(curl -s "https://hub.docker.com/v2/repositories/evcc/evcc/tags/?page_size=100" | jq -r '.results | map(select(.name | startswith("nightly."))) | sort_by(.last_updated) | reverse | .[1:] | .[].name')
-          for tag in $old_tags; do
-            echo "Deleting tag: $tag"
-            curl -s -H "Authorization: Bearer ${{ secrets.DOCKER_PASS }}" -X DELETE "https://hub.docker.com/v2/repositories/evcc/evcc/tags/$tag/"
-          done
-
-  hassio:
-    name: Hassio Addon :nightly
-    needs:
-      - docker
-    runs-on: depot-ubuntu-24.04-arm
-
-    permissions:
-      contents: read
-
-    steps:
-      - name: Checkout
-        uses: actions/checkout@v6
-        with:
-          repository: evcc-io/hassio-addon
-          token: ${{ secrets.HASSIO_DEPLOY_TOKEN }}
-          path: ./hassio
-
-      - name: Update version
-        run: |
-          current_date=$(date +%Y%m%d)
-          short_sha=$(echo "${{ github.sha }}" | cut -c 1-7)
-          sed -i -e "s/version:.*/version: nightly.${current_date}-${short_sha}/" ./hassio/evcc-nightly/config.yaml
-
-      - name: Push
-        run: |
-          cd ./hassio
-          git add .
-          git config user.name github-actions
-          git config user.email github-actions@github.com
-          git commit -am "Mirror evcc nightly release"
-          git push
-
-  apt:
-    name: Publish APT nightly
-    needs:
-      - call-build-workflow
-    runs-on: depot-ubuntu-24.04-arm
-
-    permissions:
-      contents: read
-      actions: read
-
-    steps:
-      - uses: actions/checkout@v6
-        with:
-          fetch-depth: 0
-          persist-credentials: false
-
-      - uses: actions/setup-go@v6
-        with:
-          go-version-file: go.mod
-        id: go
-
-      - name: Patch ASN1
-        run: make patch-asn1-sudo
-
-      - name: Get dist from cache
-        uses: actions/cache/restore@v4
-        id: cache-dist
-        with:
-          path: dist
-          key: ${{ runner.os }}-${{ github.sha }}-dist
-
-      - name: Create nightly build
-        uses: goreleaser/goreleaser-action@v6
-        with:
-          version: '~> v2'
-          args: --snapshot -f .goreleaser-nightly.yml --clean
->>>>>>> 98c09645
         env:
           GHCR_USERNAME: ${{ github.actor }}
           GHCR_TOKEN: ${{ secrets.GITHUB_TOKEN }} # Or use a PAT with 'write:packages' scope
