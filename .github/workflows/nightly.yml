--- conflicted
+++ resolved
@@ -81,54 +81,4 @@
           platforms: linux/amd64,linux/arm64,linux/arm/v6
           push: true
           tags: |
-<<<<<<< HEAD
-            evcc/evcc:nightly
-
-  apt:
-    name: Publish APT nightly
-    needs:
-      - call-build-workflow
-    runs-on: ubuntu-latest
-
-    steps:
-      - uses: actions/checkout@v4
-        with:
-          fetch-depth: 0
-
-      - uses: actions/setup-go@v5
-        with:
-          go-version: ${{ env.GO_VERSION }}
-        id: go
-
-      - name: Patch ASN1
-        run: make patch-asn1-sudo
-
-      - name: Get dist from cache
-        uses: actions/cache/restore@v4
-        id: cache-dist
-        with:
-          path: dist
-          key: ${{ runner.os }}-${{ github.sha }}-dist
-
-      - name: Create nightly build
-        uses: goreleaser/goreleaser-action@v6
-        with:
-          version: latest
-          args: --snapshot -f .goreleaser-nightly.yml --clean
-        env:
-          GITHUB_TOKEN: ${{ secrets.GITHUB_TOKEN }}
-
-      - uses: actions/setup-python@v5
-        with:
-          python-version: 3.12
-
-      - name: Install Cloudsmith CLI
-        run: pip install --upgrade cloudsmith-cli
-
-      - name: Publish .deb to Cloudsmith
-        env:
-          CLOUDSMITH_API_KEY: ${{ secrets.CLOUDSMITH_API_KEY }}
-        run: make apt-nightly
-=======
-            ghcr.io/jeffborg/evcc:nightly
->>>>>>> 45b57c01
+            ghcr.io/jeffborg/evcc:nightly