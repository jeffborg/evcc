--- conflicted
+++ resolved
@@ -14,13 +14,9 @@
     name: Publish Docker :release
     needs:
       - call-build-workflow
-<<<<<<< HEAD
-    runs-on: ubuntu-latest
-=======
-    runs-on: depot-ubuntu-24.04-arm
+    runs-on: ubuntu-24.04
     permissions:
       contents: read
->>>>>>> 4a4027c7
 
     steps:
       - uses: actions/checkout@v5
