name: Default

on:
  push:
    branches:
      - master
  pull_request:
  workflow_call:

jobs:
  clean:
    name: Clean
    runs-on: ubuntu-24.04

    permissions:
      contents: read

    steps:
      - uses: actions/checkout@v5
        with:
          persist-credentials: false

      - uses: actions/setup-go@v6
        with:
          go-version-file: go.mod
          cache: false # avoid cache thrashing
        id: go

      - uses: actions/cache@v4
        with:
          path: |
            ~/.cache/go-build
            ~/go/pkg/mod
          key: ${{ runner.os }}-go-clean-${{ hashFiles('**/go.sum') }}
          restore-keys: |
            ${{ runner.os }}-go-clean-
            ${{ runner.os }}-go-

      - name: Install tools
        run: make install

      - name: Assets
        run: make assets

      - name: Docs
        run: make docs

      - name: Porcelain
        run: make porcelain

  build:
    name: Build
    runs-on: ubuntu-24.04

    permissions:
      contents: read

    steps:
      - uses: actions/checkout@v5
        with:
          persist-credentials: false

      - uses: actions/setup-go@v6
        with:
          go-version-file: go.mod
          cache: false
        id: go

      - uses: actions/cache@v4
        with:
          path: |
            ~/.cache/go-build
            ~/go/pkg/mod
          key: ${{ runner.os }}-go-build-${{ hashFiles('**/go.sum') }}
          restore-keys: |
            ${{ runner.os }}-go-build-
            ${{ runner.os }}-go-

      - uses: actions/setup-node@v5
        with:
          node-version: "22"
          cache: "npm"

      - run: mkdir dist && touch dist/empty

      - name: Build
        run: make build

  test:
    name: Test
    runs-on: ubuntu-24.04

    permissions:
      contents: read

    steps:
      - uses: actions/checkout@v5
        with:
          persist-credentials: false

      - uses: actions/setup-go@v6
        with:
          go-version-file: go.mod
          cache: false
        id: go

      - uses: actions/cache@v4
        with:
          path: |
            ~/.cache/go-build
            ~/go/pkg/mod
          key: ${{ runner.os }}-go-test-${{ hashFiles('**/go.sum') }}
          restore-keys: |
            ${{ runner.os }}-go-test-
            ${{ runner.os }}-go-

      - name: Test
        run: mkdir dist && touch dist/empty && make test

  lint:
    name: Lint
    runs-on: ubuntu-24.04

    permissions:
      contents: read

    steps:
      - uses: actions/checkout@v5
        with:
          persist-credentials: false

      - uses: actions/setup-go@v6
        with:
          go-version-file: go.mod
          cache: false # avoid cache thrashing
        id: go

      - uses: actions/cache@v4
        with:
          path: |
            ~/.cache/go-build
            ~/go/pkg/mod
          key: ${{ runner.os }}-go-lint-${{ hashFiles('**/go.sum') }}
          restore-keys: |
            ${{ runner.os }}-go-lint-
            ${{ runner.os }}-go-

      - run: mkdir dist && touch dist/empty

      - name: Lint
        uses: golangci/golangci-lint-action@v8
        with:
          version: latest
          args: --timeout 5m

      - name: License
        run: make license

  ui:
    name: UI
    permissions:
      contents: read
<<<<<<< HEAD
      actions: write
    runs-on: depot-ubuntu-24.04-arm
=======
    runs-on: ubuntu-24.04
>>>>>>> ab5f7f59

    steps:
      - uses: actions/checkout@v5
        with:
          persist-credentials: false

      - uses: actions/setup-node@v5
        with:
          node-version: "22"
          cache: "npm"

      - name: Install
        run: make install-ui

      - name: Lint
        run: make lint-ui

      - name: Test
        run: make test-ui

      - name: License
        run: make license-ui

      - name: Build UI
        run: make ui

      - name: Cache dist
        # avoid cache thrashing by nightly
        if: github.event_name == 'push' || github.event_name == 'pull_request'
        uses: actions/cache/save@v4
        id: cache-dist
        with:
          path: dist
          key: ${{ runner.os }}-${{ github.sha }}-dist

      - name: Porcelain
        run: |
          test -z "$(git status --porcelain)" || (git status; git diff; false)

  integration:
    name: Integration
    runs-on: ubuntu-24.04

    permissions:
      contents: read
      actions: write

    steps:
      - uses: actions/checkout@v5
        with:
          persist-credentials: false

      - uses: actions/setup-go@v6
        with:
          go-version-file: go.mod
          cache: false
        id: go

      - uses: actions/cache@v4
        with:
          path: |
            ~/.cache/go-build
            ~/go/pkg/mod
          key: ${{ runner.os }}-go-integration-${{ hashFiles('**/go.sum') }}
          restore-keys: |
            ${{ runner.os }}-go-integration-
            ${{ runner.os }}-go-

      - uses: actions/setup-node@v5
        with:
          node-version: "22"
          cache: "npm"

      - name: Build UI
        run: make install-ui ui

      - name: Build Go
        run: make build

      - name: Get Playwright version
        id: playwright-version
        run: echo "PLAYWRIGHT_VERSION=$(node -e "console.log(require('./package-lock.json').packages['node_modules/@playwright/test'].version)")" >> $GITHUB_ENV

      - name: Cache Playwright browsers
        uses: actions/cache@v4
        id: playwright-cache
        with:
          path: ~/.cache/ms-playwright
          key: ${{ runner.os }}-playwright-${{ env.PLAYWRIGHT_VERSION }}

      - name: Install Playwright (browsers + deps)
        if: steps.playwright-cache.outputs.cache-hit != 'true'
        run: npx playwright install --with-deps chromium

      - name: Install Playwright (deps only)
        if: steps.playwright-cache.outputs.cache-hit == 'true'
        run: npx playwright install-deps chromium

      - name: Run tests
        run: npx playwright test
        timeout-minutes: 20
        env:
          TZ: Europe/Berlin

      - uses: actions/upload-artifact@v4
        if: ${{ !cancelled() }}
        with:
          name: playwright-report
          path: playwright-report/
          retention-days: 14<|MERGE_RESOLUTION|>--- conflicted
+++ resolved
@@ -160,12 +160,8 @@
     name: UI
     permissions:
       contents: read
-<<<<<<< HEAD
       actions: write
-    runs-on: depot-ubuntu-24.04-arm
-=======
-    runs-on: ubuntu-24.04
->>>>>>> ab5f7f59
+    runs-on: ubuntu-24.04
 
     steps:
       - uses: actions/checkout@v5
