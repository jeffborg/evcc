--- conflicted
+++ resolved
@@ -9,15 +9,11 @@
 
 jobs:
   stale:
-<<<<<<< HEAD
-    runs-on: ubuntu-24.04
-=======
     permissions:
       contents: read
       issues: write
       pull-requests: write
-    runs-on: depot-ubuntu-24.04-arm
->>>>>>> 4a4027c7
+    runs-on: ubuntu-24.04
     steps:
       - uses: actions/stale@v9
         id: stale
