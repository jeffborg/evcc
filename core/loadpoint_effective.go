--- conflicted
+++ resolved
@@ -93,11 +93,7 @@
 		}
 
 		// calculate earliest required plan start
-<<<<<<< HEAD
-		if plan := lp.nextActivePlan(12000, plans); plan != nil {
-=======
 		if plan := lp.nextActivePlan(12000.0, plans); plan != nil {
->>>>>>> f0cd8acc
 			return plan.End, plan.Precondition, plan.Soc, plan.Id
 		}
 	}
