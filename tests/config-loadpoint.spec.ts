import { test, expect } from "@playwright/test";
import { start, stop, restart, baseUrl } from "./evcc";
import {
  expectModalVisible,
  expectModalHidden,
  editorClear,
  editorPaste,
  LoadpointType,
  addDemoCharger,
  addDemoMeter,
  addVehicle,
  newLoadpoint,
} from "./utils";

const CONFIG_ONE_LP = "config-one-lp.evcc.yaml";

test.use({ baseURL: baseUrl() });
test.describe.configure({ mode: "parallel" });

test.afterEach(async () => {
  await stop();
});

test.describe("charging loadpoint", async () => {
  test("create, update and delete", async ({ page }) => {
    await start();

    await page.goto("/#/config");

    const lpModal = page.getByTestId("loadpoint-modal");
    const chargerModal = page.getByTestId("charger-modal");

    await expect(page.getByTestId("loadpoint")).toHaveCount(0);

    // new loadpoint
    await newLoadpoint(page, "Solar Carport");
    await lpModal.getByRole("button", { name: "Add charger" }).click();

    // add charger
    await chargerModal.getByLabel("Manufacturer").selectOption("Demo charger");
    await chargerModal.getByLabel("Charge status").selectOption("C");
    await chargerModal.getByLabel("Power").fill("11000");
    await chargerModal.getByRole("button", { name: "Save" }).click();
    await expectModalHidden(chargerModal);
    await expectModalVisible(lpModal);
    await expect(lpModal.getByLabel("Title")).toHaveValue("Solar Carport");
    // verify defaults
    await expect(lpModal.getByLabel("Default mode")).toHaveValue("");
    // mode
    await expect(lpModal.getByTestId("loadpointSolarMode-default")).toHaveClass(/active/);
    await expect(lpModal.getByTestId("loadpointSolarMode-custom")).not.toHaveClass(/active/);
    // min/max current
    await expect(lpModal.getByTestId("chargerPower-11kw")).toHaveClass(/active/);
    await expect(lpModal.getByTestId("chargerPower-22kw")).not.toHaveClass(/active/);
    await expect(lpModal.getByTestId("chargerPower-other")).not.toHaveClass(/active/);
    // phases
    await expect(lpModal.getByTestId("loadpointParamPhases-1")).not.toHaveClass(/active/);
    await expect(lpModal.getByTestId("loadpointParamPhases-3")).toHaveClass(/active/);

    // create loadpoint
    await lpModal.getByRole("button", { name: "Save" }).click();
    await expect(page.getByTestId("loadpoint")).toHaveCount(1);
    await expect(page.getByTestId("loadpoint")).toContainText("Solar Carport");
    await expect(page.getByTestId("loadpoint")).toContainText("charging");
    await expect(page.getByTestId("loadpoint")).toContainText("11.0 kW");

    // restart button appears
    const restartButton = await page
      .getByTestId("bottom-banner")
      .getByRole("button", { name: "Restart" });
    await expect(restartButton).toBeVisible();

    // restart
    await restart();
    await page.reload();
    await expect(page.getByTestId("loadpoint")).toHaveCount(1);
    await expect(page.getByTestId("loadpoint")).toContainText("Solar Carport");

    // update loadpoint title
    await page.getByTestId("loadpoint").getByRole("button", { name: "edit" }).click();
    await expectModalVisible(lpModal);
    await expect(lpModal.getByRole("heading", { name: "Edit Charging Point" })).toBeVisible();
    await lpModal.getByLabel("Title").fill("Solar Carport 2");
    await lpModal.getByRole("button", { name: "Save" }).click();
    await expectModalHidden(lpModal);
    await expect(page.getByTestId("loadpoint")).toContainText("Solar Carport 2");

    // restart
    await restart();
    await page.reload();
    await expect(page.getByTestId("loadpoint")).toHaveCount(1);
    await expect(page.getByTestId("loadpoint")).toContainText("Solar Carport 2");

    // update loadpoint power
    await page.getByTestId("loadpoint").getByRole("button", { name: "edit" }).click();
    await expectModalVisible(lpModal);
    await lpModal.getByTestId("chargerPower-22kw").click();

    // update charger mode
    await expect(lpModal.getByRole("textbox", { name: "Charger" })).toHaveValue(
      "Demo charger [db:1]"
    );
    await lpModal.getByRole("textbox", { name: "Charger" }).click();
    await chargerModal.getByLabel("Charge status").selectOption("A");
    await chargerModal.getByRole("button", { name: "Save" }).click();
    await expectModalHidden(chargerModal);

    await lpModal.getByRole("button", { name: "Save" }).click();
    await expectModalHidden(lpModal);

    // restart
    await restart();
    await page.reload();
    await expect(page.getByTestId("loadpoint")).toHaveCount(1);
    await expect(page.getByTestId("loadpoint")).toContainText("not connected");

    await page.getByTestId("loadpoint").getByRole("button", { name: "edit" }).click();
    await expectModalVisible(lpModal);
    await expect(lpModal.getByTestId("chargerPower-22kw")).toHaveClass(/active/);
    await expect(lpModal.getByLabel("Title")).toHaveValue("Solar Carport 2");
    await lpModal.getByRole("button", { name: "Close" }).click();

    // delete loadpoint
    await page.getByTestId("loadpoint").getByRole("button", { name: "edit" }).click();
    await expectModalVisible(lpModal);
    await lpModal.getByRole("button", { name: "Delete" }).click();
    await expect(page.getByTestId("loadpoint")).toHaveCount(0);

    // restart
    await restart();
    await page.reload();
    await expect(page.getByTestId("loadpoint")).toHaveCount(0);
  });

  test("priority", async ({ page }) => {
    await start(CONFIG_ONE_LP);
    await page.goto("/#/config");

    const lpModal = page.getByTestId("loadpoint-modal");

    // loadpoint from yaml
    await expect(page.getByTestId("loadpoint")).toHaveCount(1);
    await expect(page.getByTestId("loadpoint")).toContainText("Carport");

    // add loadpoint via UI
    await newLoadpoint(page, "Garage");
    await addDemoCharger(page);
    await lpModal.getByRole("button", { name: "Save" }).click();
    await expectModalHidden(lpModal);

    // two loadpoints
    await expect(page.getByTestId("loadpoint")).toHaveCount(2);
    await expect(page.getByTestId("loadpoint").nth(0)).toContainText("Carport");
    await expect(page.getByTestId("loadpoint").nth(1)).toContainText("Garage");

    // second loadpoint: increase priority
    await page.getByTestId("loadpoint").nth(1).getByRole("button", { name: "edit" }).click();
    await expectModalVisible(lpModal);
    await expect(lpModal.getByLabel("Priority")).toHaveValue("0 (default)");
    await lpModal.getByLabel("Priority").selectOption("1");
    await lpModal.getByRole("button", { name: "Save" }).click();
    await expectModalHidden(lpModal);

    // restart
    await restart(CONFIG_ONE_LP);
    await page.reload();

    // check priorities
    await page.getByTestId("loadpoint").nth(1).getByRole("button", { name: "edit" }).click();
    await expectModalVisible(lpModal);
    await expect(lpModal.getByLabel("Priority")).toHaveValue("1");

    // change back to 0
    await lpModal.getByLabel("Priority").selectOption("0 (default)");
    await lpModal.getByRole("button", { name: "Save" }).click();
    await expectModalHidden(lpModal);

    // restart
    await restart(CONFIG_ONE_LP);
    await page.reload();

    // check priorities
    await page.getByTestId("loadpoint").nth(1).getByRole("button", { name: "edit" }).click();
    await expectModalVisible(lpModal);
    await expect(lpModal.getByLabel("Priority")).toHaveValue("0 (default)");
  });

  test("vehicle", async ({ page }) => {
    await start();
    await page.goto("/#/config");

    const LP_1 = "Carport";
    const LP_2 = "Garage";
    const VEHICLE_1 = "Green Car";
    const VEHICLE_2 = "Yellow Van";

    const lpModal = page.getByTestId("loadpoint-modal");

    // add loadpoint > no vehicle option
    await newLoadpoint(page, LP_1);
    await addDemoCharger(page);
    await expect(lpModal.getByLabel("Default vehicle")).not.toBeVisible();
    await lpModal.getByRole("button", { name: "Save" }).click();
    await expectModalHidden(lpModal);

    // edit loadpoint
    await page.getByTestId("loadpoint").nth(0).getByRole("button", { name: "edit" }).click();
    await expectModalVisible(lpModal);
    await expect(lpModal).toContainText("No vehicles are configured.");
    await lpModal.getByRole("button", { name: "Close" }).click();

    // add vehicles
    for (const title of [VEHICLE_1, VEHICLE_2]) {
      await addVehicle(page, title);
    }

    // set vehicle as default for loadpoint 1
    await page.getByTestId("loadpoint").nth(0).getByRole("button", { name: "edit" }).click();
    await expectModalVisible(lpModal);
    await expect(lpModal.getByTestId("loadpointPollMode-charging")).toHaveClass(/active/);
    await expect(lpModal.getByRole("checkbox", { name: "Interpolate charge level" })).toBeChecked();
    await lpModal.getByLabel("Default vehicle").selectOption(VEHICLE_1);
    await lpModal.getByRole("button", { name: "Save" }).click();
    await expectModalHidden(lpModal);

    // add second loadpoint
    await newLoadpoint(page, LP_2);
    await addDemoCharger(page);
    await lpModal.getByLabel("Default vehicle").selectOption(VEHICLE_2);
    await lpModal.getByRole("button", { name: "Save" }).click();
    await expectModalHidden(lpModal);
    await expect(page.getByTestId("loadpoint")).toHaveCount(2);

    // restart
    await restart();
    await page.reload();

    // check loadpoint default vehicles
    for (const [index, vehicle] of [VEHICLE_1, VEHICLE_2].entries()) {
      await page.getByTestId("loadpoint").nth(index).getByRole("button", { name: "edit" }).click();
      await expectModalVisible(lpModal);
      await expect(lpModal.locator("#loadpointParamVehicle option:checked")).toHaveText(vehicle);
      await lpModal.getByRole("button", { name: "Close" }).click();
      await expectModalHidden(lpModal);
    }
  });

  test("keep mode", async ({ page }) => {
    await start();
    await page.goto("/#/config");

    // add grid meter
    await page.getByRole("button", { name: "Add grid meter" }).click();
    const meterModal = page.getByTestId("meter-modal");
    await meterModal.getByLabel("Manufacturer").selectOption("Demo meter");
    await meterModal.getByLabel("Power").fill("-1000");
    await meterModal.getByRole("button", { name: "Save" }).click();
    await expectModalHidden(meterModal);

    // add a loadpoint with dummy charger,
    const lpModal = page.getByTestId("loadpoint-modal");
    await newLoadpoint(page, "Carport");
    await addDemoCharger(page);
    await lpModal.getByLabel("Default mode").selectOption("---");
    await lpModal.getByRole("button", { name: "Save" }).click();
    await expectModalHidden(lpModal);
    await restart();

    // change on main ui
    await page.goto("/");
    await expect(page.getByRole("button", { name: "Off" })).toHaveClass(/active/);
    await page.getByRole("button", { name: "Solar", exact: true }).click();
    await page.waitForLoadState("networkidle");
    await expect(page.getByRole("button", { name: "Solar", exact: true })).toHaveClass(/active/);

    await restart();
    await page.reload();
    await expect(page.getByRole("button", { name: "Solar", exact: true })).toHaveClass(/active/);

    // change default mode in config to fast
    await page.goto("/#/config");
    // open first loadpoint
    await page.getByTestId("loadpoint").getByRole("button", { name: "edit" }).click();
    await expectModalVisible(lpModal);
    await lpModal.getByLabel("Default mode").selectOption("Fast");
    await lpModal.getByRole("button", { name: "Save" }).click();
    await expectModalHidden(lpModal);
    await restart();

    // check loadpoint mode
    await page.goto("/");
    await expect(page.getByRole("button", { name: "Fast" })).toHaveClass(/active/);
  });

  test("delete vehicle references", async ({ page }) => {
    await start();
    await page.goto("/#/config");

    // add vehicle, add loadpoint, add charger
    await addVehicle(page, "Porsche");
    await addVehicle(page, "Tesla");
    await newLoadpoint(page, "Garage");
    await addDemoCharger(page);
    const lpModal = page.getByTestId("loadpoint-modal");
    await expectModalVisible(lpModal);
    await lpModal.getByLabel("Default vehicle").selectOption("Porsche");
    await lpModal.getByRole("button", { name: "Save" }).click();
    await expectModalHidden(lpModal);

    // delete vehicle
    await page.getByTestId("vehicle").nth(0).getByRole("button", { name: "edit" }).click();
    const vehicleModal = page.getByTestId("vehicle-modal");
    await expectModalVisible(vehicleModal);
    await vehicleModal.getByRole("button", { name: "Delete" }).click();
    await expectModalHidden(vehicleModal);

    // restart
    await restart();
    await page.reload();

    // check loadpoint default vehicle
    await page.getByTestId("loadpoint").getByRole("button", { name: "edit" }).click();
    await expectModalVisible(lpModal);
    await expect(lpModal.getByLabel("Default vehicle")).toHaveValue("");
  });

  test("delete charger references", async ({ page }) => {
    await start();
    await page.goto("/#/config");

    // add loadpoint, add charger
    await newLoadpoint(page, "Garage");
    await addDemoCharger(page);
    const lpModal = page.getByTestId("loadpoint-modal");
    await lpModal.getByRole("button", { name: "Save" }).click();
    await expectModalHidden(lpModal);

    // delete charger
    await page.getByTestId("loadpoint").getByRole("button", { name: "edit" }).click();
    await expectModalVisible(lpModal);
    await lpModal.getByRole("textbox", { name: "Charger" }).click();
    const chargerModal = page.getByTestId("charger-modal");
    await expectModalVisible(chargerModal);
    await chargerModal.getByRole("button", { name: "Delete" }).click();
    await expectModalHidden(chargerModal);
    await expectModalVisible(lpModal);
    await expect(lpModal.getByRole("heading", { name: "Edit Charger or Heater" })).toBeVisible();

    // restart without saving loadpoint
    await restart();
    await page.reload();

    // check loadpoint default vehicle
    await page.getByTestId("loadpoint").getByRole("button", { name: "edit" }).click();
    await expectModalVisible(lpModal);
    await lpModal.getByRole("button", { name: "Add charging point" }).click();
    await expect(lpModal.getByRole("textbox", { name: "Title" })).toHaveValue("Garage");
    await expect(lpModal).toContainText("Configuring a charger is required.");
  });

  test("delete meter references", async ({ page }) => {
    await start();
    await page.goto("/#/config");

    // add loadpoint, add charger
    await newLoadpoint(page, "Garage");
    await addDemoCharger(page);
    await addDemoMeter(page, "11000");
    const lpModal = page.getByTestId("loadpoint-modal");
    await lpModal.getByRole("button", { name: "Save" }).click();
    await expectModalHidden(lpModal);
    await expect(page.getByTestId("loadpoint")).toContainText("11.0 kW");

    // delete charger
    await page.getByTestId("loadpoint").getByRole("button", { name: "edit" }).click();
    await expectModalVisible(lpModal);
    await lpModal.getByRole("textbox", { name: "Meter" }).click();
    const meterModal = page.getByTestId("meter-modal");
    await expectModalVisible(meterModal);
    await meterModal.getByRole("button", { name: "Delete" }).click();
    await expectModalHidden(meterModal);

    // restart without saving loadpoint
    await restart();
    await page.reload();

    // check loadpoint default vehicle
    await expect(page.getByTestId("loadpoint")).not.toContainText("11.0 kW");
    await page.getByTestId("loadpoint").getByRole("button", { name: "edit" }).click();
    await expectModalVisible(lpModal);
    await expect(lpModal.getByRole("textbox", { name: "Title" })).toHaveValue("Garage");
    await expect(lpModal.getByRole("button", { name: "Add dedicated energy meter" })).toBeVisible();
  });

  test("user-defined charger", async ({ page }) => {
    await start();
    await page.goto("/#/config");

    // add loadpoint
    await newLoadpoint(page, "Carport");
    const lpModal = page.getByTestId("loadpoint-modal");
    await lpModal.getByRole("button", { name: "Add charger" }).click();

    // add user-defined charger
    const chargerModal = page.getByTestId("charger-modal");
    await expectModalVisible(chargerModal);
    await chargerModal.getByLabel("Manufacturer").selectOption("User-defined charger");
    await page.waitForLoadState("networkidle");
    const chargerEditor = chargerModal.getByTestId("yaml-editor");
    await expect(chargerEditor).toContainText(
      "status: # charger status (A: not connected, B: connected, C: charging)"
    );

    await editorClear(chargerEditor, 20);
    await editorPaste(
      chargerEditor,
      page,
      `status:
  source: const
  value: 'C'
enabled:
  source: const
  value: true
enable:
  source: js
  script: console.log(enable)
maxcurrent:
  source: js
  script: console.log(maxcurrent)
power:
  source: const
  value: 11000`
    );

    const chargerRestResult = chargerModal.getByTestId("test-result");
    await expect(chargerRestResult).toContainText("Status: unknown");
    await chargerRestResult.getByRole("link", { name: "validate" }).click();
    await expect(chargerRestResult).toContainText("Status: successful");
    await expect(chargerRestResult).toContainText(["Status", "charging"].join(""));
    await expect(chargerRestResult).toContainText(["Enabled", "yes"].join(""));
    await expect(chargerRestResult).toContainText(["Power", "11.0 kW"].join(""));
    await chargerModal.getByRole("button", { name: "Save" }).click();
    await expectModalHidden(chargerModal);
    await expectModalVisible(lpModal);

    // add user-defined meter
    await lpModal.getByRole("button", { name: "Add dedicated energy meter" }).click();
    const meterModal = page.getByTestId("meter-modal");
    await expectModalVisible(meterModal);
    await meterModal.getByLabel("Manufacturer").selectOption("User-defined device");
    await page.waitForLoadState("networkidle");
    const meterEditor = meterModal.getByTestId("yaml-editor");
    await editorClear(meterEditor, 20);
    await editorPaste(
      meterEditor,
      page,
      `power:
  source: const
  value: 5000`
    );

    const meterRestResult = meterModal.getByTestId("test-result");
    await expect(meterRestResult).toContainText("Status: unknown");
    await meterRestResult.getByRole("link", { name: "validate" }).click();
    await expect(meterRestResult).toContainText("Status: successful");
    await expect(meterRestResult).toContainText(["Power", "5.0 kW"].join(""));
    await meterModal.getByRole("button", { name: "Save" }).click();
    await expectModalHidden(meterModal);
    await expectModalVisible(lpModal);

    // create
    await lpModal.getByRole("button", { name: "Save" }).click();
    await expectModalHidden(lpModal);

    await expect(page.getByTestId("loadpoint")).toHaveCount(1);
    await expect(page.getByTestId("loadpoint")).toContainText("Carport");

    // restart evcc
    await restart();
    await page.reload();

    const lpEntry = page.getByTestId("loadpoint");
    await expect(lpEntry).toHaveCount(1);
    await expect(lpEntry).toContainText("Carport");
    await expect(lpEntry).toContainText(["Status", "charging"].join(""));
    await expect(lpEntry).toContainText(["Enabled", "yes"].join(""));
    await expect(lpEntry).toContainText(["Power", "5.0 kW"].join(""));

    await lpEntry.getByRole("button", { name: "edit" }).click();
    await expectModalVisible(lpModal);

    await expect(lpModal.getByLabel("Charger").first()).toHaveValue("User-defined charger [db:1]");
    await expect(lpModal.getByLabel("Energy meter").first()).toHaveValue(
      "User-defined device [db:2]"
    );
    await lpModal.getByLabel("Charger").first().click();
    await expectModalVisible(chargerModal);

    await expect(chargerModal.getByLabel("Manufacturer")).toHaveValue("User-defined charger");
    await page.waitForLoadState("networkidle");
    await expect(chargerEditor).toContainText("value: 'C'");
    await expect(chargerEditor).toContainText("value: 11000");
  });
});

test.describe("heating loadpoint", async () => {
  test("create, update and delete", async ({ page }) => {
    await start();

    await page.goto("/#/config");

    // add loadpoint
    await newLoadpoint(page, "Wärmepumpe", LoadpointType.Heating);
    const lpModal = page.getByTestId("loadpoint-modal");
    await lpModal.getByRole("button", { name: "Add heater" }).click();
    await addDemoCharger(page, LoadpointType.Heating);

    // check heading
    await expect(lpModal.getByRole("heading", { name: "Add Heating Device" })).toBeVisible();
    await lpModal.getByRole("button", { name: "Save" }).click();
    await expectModalHidden(lpModal);

    // restart edit
    await restart();
    await page.reload();
    const lpEntry = page.getByTestId("loadpoint");
    await expect(lpEntry.getByRole("img", { name: "heatpump" })).toBeVisible();
    await expect(lpEntry).toContainText("Wärmepumpe");
    await lpEntry.getByRole("button", { name: "edit" }).click();
    await expectModalVisible(lpModal);
    await expect(lpModal.getByRole("heading", { name: "Edit Heating Device" })).toBeVisible();
    await lpModal.getByRole("button", { name: "Save" }).click();
    await expectModalHidden(lpModal);

    // delete
    await lpEntry.getByRole("button", { name: "edit" }).click();
    await expectModalVisible(lpModal);
    await lpModal.getByRole("button", { name: "Delete" }).click();
    await expectModalHidden(lpModal);

    // restart delete
    await restart();
    await page.reload();

    // check loadpoint
    await expect(page.getByTestId("loadpoint")).not.toBeVisible();
  });

  // add user-defined heat pump
  test("user-defined heat pump", async ({ page }) => {
    await start();
    await page.goto("/#/config");

    // add loadpoint
    await newLoadpoint(page, "Wärmepumpe", LoadpointType.Heating);
    const lpModal = page.getByTestId("loadpoint-modal");
    await lpModal.getByRole("button", { name: "Add heater" }).click();

    // add user-defined heat pump
    const modal = page.getByTestId("charger-modal");
    await expectModalVisible(modal);
    await modal.getByLabel("Manufacturer").selectOption("User-defined heater");
    await modal.getByLabel("Manufacturer").selectOption("User-defined heat pump");
    await modal
      .getByLabel("Manufacturer")
      .selectOption("User-defined heat pump (sg-ready via plugins)");
    await modal
      .getByLabel("Manufacturer")
      .selectOption("User-defined heat pump (sg-ready via relays)");
    await modal.getByLabel("Manufacturer").selectOption("User-defined switch socket");
    await modal.getByLabel("Manufacturer").selectOption("User-defined heat pump");

    const editor = modal.getByTestId("yaml-editor");
    await editorClear(editor, 20);
    await editorPaste(
      editor,
      page,
      `setmaxpower:
  source: js
  script: console.log(setmaxpower); 
getmaxpower:
  source: const
  value: 2000
power:
  source: const
  value: 1000
energy:
  source: const
  value: 0.7
limittemp:
  source: const
  value: 50
temp:
  source: const
  value: 25
`
    );

    const restResult = modal.getByTestId("test-result");
    await expect(restResult).toContainText("Status: unknown");
    await restResult.getByRole("link", { name: "validate" }).click();
    await expect(restResult).toContainText("Status: successful");
    await expect(restResult).toContainText(["Power", "1.0 kW"].join(""));
    await expect(restResult).toContainText(["Energy", "0.7 kWh"].join(""));
    await expect(restResult).toContainText(["Temperature", "25.0°C"].join(""));
    await expect(restResult).toContainText(["Heater limit", "50.0°C"].join(""));

    await modal.getByRole("button", { name: "Save" }).click();
    await expectModalHidden(modal);
    await expectModalVisible(lpModal);

    // create
    await lpModal.getByRole("button", { name: "Save" }).click();
    await expectModalHidden(lpModal);

    await expect(page.getByTestId("loadpoint")).toHaveCount(1);
    const lpEntry = page.getByTestId("loadpoint").first();
    await expect(lpEntry.getByRole("img", { name: "heatpump" })).toBeVisible();
    await expect(lpEntry).toContainText("Wärmepumpe");
    await expect(lpEntry).toContainText(["Power", "1.0 kW"].join(""));
  });

  test("delete charger/heater reverts to loadpoint type select screen", async ({ page }) => {
    await start();
    await page.goto("/#/config");

    // add loadpoint
    await newLoadpoint(page, "Wärmepumpe", LoadpointType.Heating);
    await addDemoCharger(page, LoadpointType.Heating);
    const lpModal = page.getByTestId("loadpoint-modal");
    await lpModal.getByRole("button", { name: "Save" }).click();
    await expectModalHidden(lpModal);

    // delete heater
    await page.getByTestId("loadpoint").getByRole("button", { name: "edit" }).click();
    await expectModalVisible(lpModal);
    await lpModal.getByRole("textbox", { name: "Heater" }).click();
    const chargerModal = page.getByTestId("charger-modal");
    await expectModalVisible(chargerModal);
    await chargerModal.getByRole("button", { name: "Delete" }).click();
    await expectModalHidden(chargerModal);
    await expectModalVisible(lpModal);
    await expect(lpModal.getByRole("heading", { name: "Edit Charger or Heater" })).toBeVisible();
    await expect(lpModal.getByRole("button", { name: "Add charging point" })).toBeVisible();
    await expect(lpModal.getByRole("button", { name: "Add heating device" })).toBeVisible();
  });
<<<<<<< HEAD
=======
});

test.describe("sponsor token", () => {
  test("create charger with missing sponsor token", async ({ page }) => {
    await start();
    await page.goto("/#/config");

    // add loadpoint with Peblar charger
    await newLoadpoint(page, "Peblar Test Charger");
    await page.getByTestId("loadpoint-modal").getByRole("button", { name: "Add charger" }).click();
    const chargerModal = page.getByTestId("charger-modal");
    await expectModalVisible(chargerModal);
    await chargerModal.getByLabel("Manufacturer").selectOption({ label: "Peblar Business" });

    // verify disabled save button
    await expect(chargerModal.getByRole("button", { name: "Save" })).toBeDisabled();

    // verify sponsor notice
    await expect(chargerModal).toContainText(
      "You must configure a sponsor token before you can create this device."
    );
    const testResult = chargerModal.getByTestId("test-result");
    await testResult.getByRole("link", { name: "Validate" }).click();
    const sponsorMessage = testResult.getByText("No sponsor token configured.");
    await expect(sponsorMessage).toBeVisible();

    // verify click on sponsor
    await sponsorMessage.click();
    const sponsorModal = page.getByTestId("sponsor-modal");
    await expectModalVisible(sponsorModal);
    await expect(sponsorModal.getByRole("heading")).toContainText("Sponsorship");
  });
>>>>>>> f4d61e31
});<|MERGE_RESOLUTION|>--- conflicted
+++ resolved
@@ -644,39 +644,4 @@
     await expect(lpModal.getByRole("button", { name: "Add charging point" })).toBeVisible();
     await expect(lpModal.getByRole("button", { name: "Add heating device" })).toBeVisible();
   });
-<<<<<<< HEAD
-=======
-});
-
-test.describe("sponsor token", () => {
-  test("create charger with missing sponsor token", async ({ page }) => {
-    await start();
-    await page.goto("/#/config");
-
-    // add loadpoint with Peblar charger
-    await newLoadpoint(page, "Peblar Test Charger");
-    await page.getByTestId("loadpoint-modal").getByRole("button", { name: "Add charger" }).click();
-    const chargerModal = page.getByTestId("charger-modal");
-    await expectModalVisible(chargerModal);
-    await chargerModal.getByLabel("Manufacturer").selectOption({ label: "Peblar Business" });
-
-    // verify disabled save button
-    await expect(chargerModal.getByRole("button", { name: "Save" })).toBeDisabled();
-
-    // verify sponsor notice
-    await expect(chargerModal).toContainText(
-      "You must configure a sponsor token before you can create this device."
-    );
-    const testResult = chargerModal.getByTestId("test-result");
-    await testResult.getByRole("link", { name: "Validate" }).click();
-    const sponsorMessage = testResult.getByText("No sponsor token configured.");
-    await expect(sponsorMessage).toBeVisible();
-
-    // verify click on sponsor
-    await sponsorMessage.click();
-    const sponsorModal = page.getByTestId("sponsor-modal");
-    await expectModalVisible(sponsorModal);
-    await expect(sponsorModal.getByRole("heading")).toContainText("Sponsorship");
-  });
->>>>>>> f4d61e31
 });